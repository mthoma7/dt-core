--- conflicted
+++ resolved
@@ -11,16 +11,12 @@
 		<arg name="param_file_name" default="default" />
 		<arg name="line_detector_param_file_name" default="default" />
 		<arg name="anti_instagram" default="true" />
-<<<<<<< HEAD
-		<arg name="implicit_coordination" default="false"/>
-		<arg name="explicit_coordination" default="true"/>
+		<arg name="coordination" value="true"/>
+		<arg name="/coordination/implicit_coordination" value="false"/>
+		<arg name="/coordination/explicit_coordination" value="true"/>
 		<arg name="LED" value="true"/>
 		<arg name="/LED/detector" value="true"/>
 		<arg name="/LED/emitter" value="true"/>
-=======
-		<arg name="implicit_coordination" value="false"/>
-		<arg name="explicit_coordination" value="true"/>
->>>>>>> 13102e80
 
 		<!-- Charging control enabled for Megacity -->
 		<arg name="charging_control" value="true"/>
