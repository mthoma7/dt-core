<?xml version="1.0" encoding="utf-8"?>
<launch>
	<!-- start basic args -->
	<arg name="veh" default="$(env VEHICLE_NAME)"/>
	<arg name="config" default="baseline" />
	<arg name="param_file_name" default="default" />
	<arg name="apriltags_param_file_name" default="$(arg param_file_name)" />
	<arg name="fsm_file_name" default="default" />
	<arg name="visualization" default="true" />
	<arg name="verbose" default="false" />
	<arg name="statistics" default="false"/>
	<arg name="map_name" default="duckietown_map"/>
	<arg name="anti_instagram" default="true"/>
	<arg name="loc" default="-1"/>
	<arg name="line_detector_param_file_name" default="$(arg param_file_name)"/>
	<arg name="intersectionType" />
	<!-- end basic args -->

<!-- the things that are "on" by default:
 - camera stack (raw imagery defaults to false)
 - wheels stack
 - joystick stack
 - lane_following stack (old version of line detector only)
 - fsm
-->

<!-- general convention on remappings is that we remap the "subscribers" -->

	<!-- start switch args -->
	<arg name="camera" default="true"/>
	<arg name="/camera/raw" default="false"/>
	<arg name="/camera/cam_info" default="true"/>
	<arg name="/camera/raw/rect" default="false"/>
	<arg name="/camera/local" default="false" />

	<arg name="wheels" default="true"/>

	<arg name="joystick" default="true"/>

	<arg name="odometry" default="false"/>
	<arg name="/odometry/forward_kinematics" default="false"/>

	<arg name="lane_following" default="true"/>
	<arg name="/lane_following/line_detection" default="true"/>
	<arg name="/lane_following/ground_projection" default="true"/>
	<arg name="/lane_following/lane_filter" default="true"/>
	<arg name="/lane_following/stop_line_filter" default="true"/>
	<arg name="/lane_following/lane_controller" default="true"/>

	<arg name="fsm" default="true"/>

	<arg name="obstacle_avoidance" default="false"/>
	<arg name="/obstacle_avoidance/simple_stop" default="true"/>
	<arg name="/obstacle_avoidance/detection" default="true"/>
	<arg name="/obstacle_avoidance/safety" default="true"/>

	<arg name="vehicle_avoidance" default="false"/>
	<arg name="/vehicle_avoidance/detection" default="true" />
	<arg name="/vehicle_avoidance/multivehicle_detection" default="false" />
	<arg name="/vehicle_avoidance/filter" default="true" />
	<arg name="/vehicle_avoidance/control" default="true"/>

	<arg name="apriltags" default="false"/>
	<arg name="/apriltags/local" default="false" />


	<arg name="LED" default="true" />
	<arg name="/LED/pattern_switch" default="false" />
	<arg name="/LED/detector" default="false" />
	<arg name="/LED/joystick" default="false" />
	<arg name="/LED/emitter"  default="true" />
	<arg name="/LED/interpreter" default="false" />

	<arg name="odometry_learning" default="false"/>
	<arg name="/odometry_learning/kinematics" default="true"/>
	<arg name="/odometry_learning/learning"  default="false"/>
	<arg name="/odometry_learning/visual_odometry" default="false"/>

	<arg name="coordination" default="false"/>
	<arg name="implicit_coordination" default="false"/>
	<arg name="navigation" default="false"/>
	<arg name="/navigation/intersection_control" default="true"/>
	<arg name="/navigation/apriltags_random" default="true"/>
	<arg name="/navigation/random_sr_turns" default="false"/>
	<arg name="/navigation/graph_planner" default="false"/>
	<!-- NOTE: either apriltags_random or graph_planner but not both -->

	<arg name="parallel_autonomy" default="false"/>

	<arg name="global_localizer" default="false"/>

	<arg name="SLAM" default="false"/>

	<arg name="localization" default="false"/>
	<arg name="/localization/local" default="false" />
	<arg name="/localization/map_name" default="open_house_dp6" />
	<arg name="/localization/gui" default="false"/>

	<!-- end switch args -->

	<!-- Enable statistics -->
	<param name="enable_statistics" value="$(arg statistics)"/>

	<!-- Start Camera -->
	<group if="$(arg camera)">
		<include  file="$(find pi_camera)/launch/camera_node.launch">
			<arg name="veh" value="$(arg veh)"/>
			<arg name="config" value="$(arg config)"/>
			<arg name="param_file_name" value="$(arg param_file_name)"/>
		</include>

		<!-- cam_info_reader_node -->
		<group if="$(arg /camera/cam_info)">
			<remap from="cam_info_reader_node/camera_info" to="camera_node/camera_info"/>
			<remap from="cam_info_reader_node/compressed_image" to="camera_node/image/compressed"/>
			<include file="$(find pi_camera)/launch/cam_info_reader_node.launch">
				<arg name="veh" value="$(arg veh)"/>
				<arg name="config" value="$(arg config)"/>
				<arg name="param_file_name" value="$(arg param_file_name)"/>
			</include>
		</group>


		<group if="$(arg /camera/raw)">

			<!-- decoder_node -->
			<remap from="decoder_node/compressed_image" to="camera_node/image/compressed"/>
			<remap from="decoder_node/image/raw" to="camera_node/image/raw"/>
			<include file="$(find pi_camera)/launch/decoder_node.launch">
				<arg name="veh" value="$(arg veh)"/>
				<arg name="config" value="$(arg config)"/>
				<arg name="param_file_name" value="$(arg param_file_name)"/>
				<arg name="local" value="$(arg /camera/local)" />
			</include>

			<!-- Raw camera_info_reader node -->
			<remap from="raw_cam_info_reader_node/camera_info" to="camera_node/raw_camera_info"/>
			<remap from="raw_cam_info_reader_node/compressed_image" to="camera_node/image/raw"/>
			<include file="$(find pi_camera)/launch/cam_info_reader_node.launch">
				<arg name="veh" value="$(arg veh)"/>
				<arg name="local" value="$(arg /camera/local)" />
				<arg name="config" value="$(arg config)"/>
				<arg name="param_file_name" value="$(arg param_file_name)"/>
				<arg name="node_name" value="raw_cam_info_reader_node" />
				<arg name="image_type" value="raw" />
			</include>

			<group if="$(arg /camera/raw/rect)">
				<!-- Rectification -->
				<remap from="image_raw" to="camera_node/image/raw"/>
				<remap from="camera_info" to="camera_node/raw_camera_info"/>
				<remap from="image_rect_color" to="camera_node/image/rect" />
				<include file="$(find pi_camera)/launch/image_proc_node.launch">
					<arg name="veh" value="$(arg veh)"/>
					<arg name="local" value="$(arg /camera/local)" />
				</include>
			</group>
		</group>
	</group>
	<!-- End Camera -->

	<!-- Start Wheels -->
	<group if="$(arg wheels)">

	    <remap from="inverse_kinematics_node/wheels_cmd" to="wheels_driver_node/wheels_cmd" />
		<remap from="inverse_kinematics_node/car_cmd" to="car_cmd_switch_node/cmd"/>
		<remap from="inverse_kinematics_node/actuator_limits_received" to="lane_controller_node/actuator_limits_received" />
		<remap from="wheels_driver_node/radius_limit" to="lane_controller_node/radius_limit" />
		<include file="$(find dagu_car)/launch/inverse_kinematics_node.launch">
			<arg name="veh" value="$(arg veh)"/>
		</include>

		<!-- Wheel Driver -->
		<include file="$(find dagu_car)/launch/wheels_driver_node.launch">
			<arg name="veh" value="$(arg veh)"/>
		</include>


	</group>

	<!-- End Wheels -->

	<group if="$(arg odometry)">
		<group if="$(arg /odometry/forward_kinematics)">
				<remap from="forward_kinematics_node/wheels_cmd" to="wheels_driver_node/wheels_cmd_executed" />
				<include file="$(find dagu_car)/launch/forward_kinematics_node.launch">
					<arg name="veh" value="$(arg veh)"/>
					<arg name="config" value="$(arg config)"/>
				</include>
				<!-- run the velocity_to_pose_node -->
				<remap from="velocity_to_pose_node/velocity" to="forward_kinematics_node/velocity" />
				<include file="$(find dagu_car)/launch/velocity_to_pose_node.launch">
					<arg name="veh" value="$(arg veh)"/>
					<arg name="config" value="$(arg config)"/>
				</include>
		</group>
	</group>


	<!-- Start Joystick -->
	<group if="$(arg joystick)">
		<!-- joy -->
		<include file="$(find joy_mapper)/launch/joy_node.launch">
			<arg name="veh" value="$(arg veh)"/>
			<arg name="config" value="$(arg config)"/>
			<arg name="param_file_name" value="$(arg param_file_name)"/>
		</include>

		<!-- joy_mapper -->
		<include file="$(find joy_mapper)/launch/joy_mapper_node.launch">
			<arg name="veh" value="$(arg veh)"/>
			<arg name="config" value="$(arg config)"/>
			<arg name="param_file_name" value="$(arg param_file_name)"/>
		</include>
	</group>
	<!-- End Joystick -->

	<!-- Start FSM -->
	<group if="$(arg fsm)">
		<!-- FSM -->
		<!-- no remapping for FSM - full topic names specified in params yaml -->
		<include file="$(find fsm)/launch/fsm_node.launch">
			<arg name="veh" value="$(arg veh)"/>
			<arg name="config" value="$(arg config)"/>
			<arg name="param_file_name" value="$(arg fsm_file_name)"/>
		</include>

		<!-- car_cmd_switch_node -->
		<!-- no remappings for car_cmd_switch - full topic names specified in params yaml -->
		<remap from="car_cmd_switch_node/cmd_lane_following" to="lane_controller_node/lane_control"/>
		<!-- need either lots more of these or none of these -->
		<include file="$(find dagu_car)/launch/car_cmd_switch_node.launch">
			<arg name="veh" value="$(arg veh)"/>
			<arg name="config" value="$(arg config)"/>
			<arg name="param_file_name" value="$(arg param_file_name)"/>
		</include>

		<include file="$(find fsm)/launch/logic_gate_node.launch">
			<arg name="veh" value="$(arg veh)"/>
			<arg name="config" value="$(arg config)"/>
			<arg name="param_file_name" value="$(arg param_file_name)"/>
		</include>
	</group>

	<!--End FSM -->

	<!-- Start Lane Following -->
	<group if="$(arg lane_following)">

		<!-- Line Detector -->
		<group if="$(arg /lane_following/line_detection)">
			<remap from="line_detector_node/image" to="camera_node/image/compressed"/>
			<remap from="line_detector_node/transform" to="anti_instagram_node/transform"/>
			<remap from="line_detector_node/fsm_mode" to="fsm_node/mode" />
			<include file="$(find line_detector)/launch/line_detector_node.launch">
				<arg name="veh" value="$(arg veh)"/>
				<arg name="config" value="$(arg config)"/>
				<!-- NOTE: "line_detector_param_file_name" as special case -->
				<arg name="param_file_name" value="$(arg line_detector_param_file_name)"/>
				<arg name="verbose" value="$(arg verbose)" />
			</include>
		</group>

		<!-- Ground projection -->
		<group if="$(arg /lane_following/ground_projection)">
			<include file="$(find ground_projection)/launch/ground_projection.launch">
				<arg name="veh" value="$(arg veh)"/>
				<arg name="config" value="$(arg config)"/>
				<arg name="param_file_name" value="$(arg param_file_name)"/>
			</include>
			<group if="$(arg visualization)">
			  <remap from="duckiebot_visualizer/segment_list" to="ground_projection/lineseglist_out"/>
			  <include file="$(find duckiebot_visualizer)/launch/duckiebot_visualizer.launch">
			    <arg name="veh" value="$(arg veh)" />
			  </include>
			</group>
		</group>

		<!-- Lane Filter -->
		<group if="$(arg /lane_following/lane_filter)">
		  <remap from="lane_filter_node/segment_list" to="ground_projection/lineseglist_out"/>
		  <remap from="lane_filter_node/car_cmd" to="car_cmd_switch_node/cmd"/>
		  <remap from="lane_filter_node/fsm_mode" to="fsm_node/mode" />
			<include file="$(find lane_filter)/launch/lane_filter_node.launch">
				<arg name="veh" value="$(arg veh)"/>
				<arg name="config" value="$(arg config)"/>
				<arg name="param_file_name" value="$(arg param_file_name)"/>
			</include>
		</group>

		<!-- Stop Line Filter -->
		<group if="$(arg /lane_following/stop_line_filter)">
			<remap from="stop_line_filter_node/lanewidth" to="lane_filter_node/lanewidth"/>
			<remap from="stop_line_filter_node/lane_pose" to="lane_filter_node/lane_pose"/>
			<remap from="stop_line_filter_node/segment_list" to="ground_projection/lineseglist_out"/>
			<include file="$(find stop_line_filter)/launch/stop_line_filter_node.launch">
				<arg name="veh" value="$(arg veh)"/>
				<arg name="config" value="$(arg config)"/>
				<arg name="param_file_name" value="$(arg param_file_name)"/>
			</include>
		</group>

		<!-- Lane controller -->
		<group if="$(arg /lane_following/lane_controller)">
			<remap from="lane_controller_node/lane_pose" to="lane_filter_node/lane_pose"/>
			<remap from="lane_controller_node/lane_pose_intersection_navigation" to="intersection_navigation_node/lane_pose_intersection_navigation"/>
			<remap from="fsm_node/mode" to="fsm_node/lane_pose_intersection_navigation"/>
			<!-- <remap from="lane_controller_node/lane_pose_obstacle_avoidance" to="lane_filter_node/lane_pose_obstacle_avoidance"/> TODO: add correct node_name
			<remap from="lane_controller_node/lane_pose_parking" to="lane_filter_node/lane_pose_parking"/>
			<remap from="lane_controller_node/implicit_coordination_velocity" to="lane_filter_node/implicit_coordination_velocity"/> -->
			<remap from="lane_controller_node/wheels_cmd_executed" to="wheels_driver_node/wheels_cmd_executed" />
			<remap from="lane_controller_node/fsm_mode" to="fsm_node/mode" />
			<remap from="lane_controller_node/actuator_limits" to="inverse_kinematics_node/actuator_limits" />
			<remap from="lane_controller_node/obstacle_avoidance_pose" to="obst_avoid/obstacle_avoidance_pose" />
			<remap from="lane_controller_node/obstacle_detected" to="obstacle_avoidance_active_flag" />
			<include file="$(find lane_control)/launch/lane_controller_node.launch">
				<arg name="veh" value="$(arg veh)"/>
				<arg name="config" value="$(arg config)"/>
				<arg name="param_file_name" value="$(arg param_file_name)"/>
			</include>
		</group>

		<!-- Visualization -->
		<group if="$(arg visualization)">
			<include file="$(find lane_filter)/launch/lane_pose_visualizer_node.launch">
				<arg name="veh" value="$(arg veh)"/>
			</include>
		</group>

	</group>
	<!-- End Lane Control -->

	<!-- Start Obstacle Avoidance -->
	<group if="$(arg obstacle_avoidance)">

		<!-- Object Detection -->
		<group if="$(arg /obstacle_avoidance/detection)">
			<remap from="static_object_detector_node/image_raw" to="camera_node/image/raw"/>
			<include file="$(find mdoap)/launch/static_object_detector_node.launch">
				<arg name="veh" value="$(arg veh)"/>
				<arg name="config" value="$(arg config)"/>
				<arg name="param_file_name" value="$(arg param_file_name)"/>
			</include>
		</group>

		<!-- Object Safety -->
		<group if="$(arg /obstacle_avoidance/safety)">
			<remap from="obstacle_safety_node/detection_list" to="static_object_detector_node/detection_list"/>
			<include file="$(find mdoap)/launch/obstacle_safety_node.launch">
				<arg name="veh" value="$(arg veh)"/>
				<arg name="config" value="$(arg config)"/>
				<arg name="param_file_name" value="$(arg param_file_name)"/>
			</include>
		</group>

		<!-- Simple Stop Controller -->
		<group if="$(arg /obstacle_avoidance/simple_stop)">
			<remap from="simple_stop_controller_node/too_close" to="obstacle_safety_node/object_too_close"/>
			<include file="$(find mdoap)/launch/simple_stop_controller_node.launch">
				<arg name="veh" value="$(arg veh)"/>
				<arg name="config" value="$(arg config)"/>
				<arg name="param_file_name" value="$(arg param_file_name)"/>
			</include>
		</group>
	</group>

	<!-- Start Vehicle Avoidance -->
	<group if="$(arg vehicle_avoidance)">

		<!-- Vehicle Detection Node -->
		<remap from="vehicle_detection_node/image" to="camera_node/image/raw" />
		<group if="$(arg /vehicle_avoidance/detection)">
			<include file="$(find vehicle_detection)/launch/vehicle_detection_node.launch">
				<arg name="veh" value="$(arg veh)"/>
			</include>
		</group>
		<!-- Object Detection Node -->
		<remap from="camera_node/image/compressed" to="decoder_node/image/compressed" />
		<group if="$(arg /vehicle_avoidance/multivehicle_detection)">
			<include file="$(find object_detection)/launch/object_detection.launch">
				<arg name="veh" value="$(arg veh)"/>
				<arg name="local" value="$(arg local)"/>
			</include>
		<!-- Multivehicle Detection Node -->
			<include file="$(find multivehicle_tracker)/launch/multivehicle_tracker.launch">
				<arg name="veh" value="$(arg veh)"/>
				<arg name="local" value="$(arg local)"/>
			</include>
		</group>
		<!-- Vehicle Filter Node -->
		<remap from="vehicle_filter_node/camera_info" to="camera_node/camera_info" />
		<remap from="vehicle_filter_node/corners" to="vehicle_detection_node/corners" />
		<group if="$(arg /vehicle_avoidance/filter)">
			<include file="$(find vehicle_detection)/launch/vehicle_filter_node.launch">
				<arg name="veh" value="$(arg veh)"/>
			</include>
		</group>
		<!-- Vehicle Control Node -->
		<group if="$(arg /vehicle_avoidance/control)">
			<remap from="vehicle_avoidance_control_node/detection" to="vehicle_detection_node/detection"/>
			<remap from="vehicle_avoidance_control_node/vehicle_pose" to="vehicle_filter_node/pose"/>
			<remap from="vehicle_avoidance_control_node/car_cmd_in" to="lane_controller_node/car_cmd"/>
			<include file="$(find vehicle_detection)/launch/vehicle_avoidance_control_node.launch" >
				<arg name="veh" value="$(arg veh)"/>
			</include>
		</group>
	</group>
	<!-- End Vehicle Avoidance -->

	<!-- Start April Tags -->
	<group if="$(arg apriltags)">
		<!-- AprilTags Detections -->
		<remap from="image_rect" to="camera_node/image/rect" />
		<remap from="camera_node/image/camera_info" to="camera_node/raw_camera_info" />
		<remap from="apriltags_detector_node/image_raw" to="camera_node/image/rect"/>
		<remap from="apriltags_detector_node/camera_info" to="camera_node/raw_camera_info"/>
		<include file="$(find apriltags_ros)/launch/apriltag_detector_node.launch">
			<arg name="veh" value="$(arg veh)"/>
			<arg name="local" value="$(arg /apriltags/local)"/>
			<arg name="config" value="$(arg config)"/>
			<arg name="param_file_name" value="$(arg param_file_name)"/>
		</include>
		<!-- Postprocessing node -->
		<remap from="apriltags_postprocessing_node/apriltags_in" to="tag_detections" />
		<include file="$(find apriltags_ros)/launch/apriltags_postprocessing_node.launch">
			<arg name="veh" value="$(arg veh)"/>
			<arg name="local" value="$(arg /apriltags/local)"/>
			<arg name="config" value="$(arg config)"/>
			<arg name="param_file_name" value="$(arg param_file_name)"/>
		</include>
	</group>
	<!--End Apriltags -->

	<!-- Start LEDs Detection -->
	<group if="$(arg LED)">


		<!-- Detection -->
		<group if="$(arg /LED/detector)">
			<include file="$(find led_detection)/launch/LED_detection.launch">
				<arg name="veh" value="$(arg veh)"/>
				<arg name="config" value="$(arg config)"/>
				<arg name="param_file_name" value="$(arg param_file_name)"/>
			</include>
		</group>

        <!--remap from="led_joy_mapper_node/change_color_pattern" to="led_emitter_node/change_color_pattern" /-->
		<group if="$(arg /LED/joystick)">
			<include file="$(find led_joy_mapper)/launch/led_joy_mapper_node.launch">
				<arg name="veh" value="$(arg veh)"/>
				<arg name="config" value="$(arg config)"/>
				<arg name="param_file_name" value="$(arg param_file_name)"/>
			</include>
		</group>

		<remap from="led_pattern_switch_node/change_color_pattern" to="led_emitter_node/change_color_pattern" />
		<group if="$(arg /LED/pattern_switch)">
			<include file="$(find led_emitter)/launch/led_pattern_switch_node.launch">
				<arg name="veh" value="$(arg veh)"/>
				<arg name="config" value="$(arg config)"/>
				<arg name="param_file_name" value="$(arg param_file_name)"/>
			</include>
		</group>

		<group if="$(arg /LED/emitter)">
			<include file="$(find led_emitter)/launch/led_emitter_node.launch">
				<arg name="veh" value="$(arg veh)"/>
				<arg name="config" value="$(arg config)"/>
				<arg name="param_file_name" value="$(arg param_file_name)"/>

			</include>
		</group>

		<!-- TODO do we need some remappings here? -->
		<remap from="LED_interpreter_node/raw_led_detection" to="LED_detector_node/raw_led_detection" />
		<group if="$(arg /LED/interpreter)">
			<include file="$(find led_interpreter)/launch/LED_interpreter.launch">
				<arg name="veh" value="$(arg veh)"/>
				<arg name="config" value="$(arg config)"/>
				<arg name="param_file_name" value="$(arg param_file_name)"/>
				<arg name="intersectionType" value="$(arg intersectionType)" />
			</include>
		</group>

		<!-- Not launching visualization because it will crash on robot. Can be manually launched from laptop except that things weren't done right in the elemental launch files. Shoule be fixed -->
	</group>

	<!-- End LEDs Detection -->

	<!-- Start Odometry Learning -->
	<group if="$(arg odometry_learning)">
		<group if="$(arg /odometry_learning/kinematics)">
			<!-- run forward_kinematics_node -->
			<remap from="forward_kinematics_node/wheels_cmd" to="wheels_driver_node/wheels_cmd_executed" />
			<remap from="forward_kinematics_node/theta_dot_weights" to="kinematics_learning_node/theta_dot_kinematics_weights" />
			<remap from="forward_kinematics_node/v_weights" to="kinematics_learning_node/v_kinematics_weights" />
			<include file="$(find kinematics)/launch/forward_kinematics_node.launch">
				<arg name="veh" value="$(arg veh)"/>
				<arg name="config" value="$(arg config)"/>
				<arg name="param_file_name" value="$(arg param_file_name)"/>
			</include>
		</group>


		<group if="$(arg /odometry_learning/learning)">
			<!-- run the kinematics_learner_node -->
			<remap from="kinematics_learning_node/v_sample" to="$(arg learning_sensor_node)/v_sample" />
			<remap from="kinematics_learning_node/theta_dot_sample" to="$(arg learning_sensor_node)/theta_dot_sample" />
			<include file="$(find kinematics)/launch/kinematics_learning_node.launch">
				<arg name="veh" value="$(arg veh)"/>
				<arg name="config" value="$(arg config)"/>
				<arg name="param_file_name" value="$(arg param_file_name)"/>
			</include>
		</group>

		<group if="$(arg /odometry_learning/visual_odometry)">
			<!-- not sure what's supposed to go in here. Is it hte position_filter_node? -->
		</group>

	</group>
	<!-- END Odometry Learning -->

	<!-- Start Coordination -->
	<group if="$(arg coordination)">
		<!-- Vehicle Coordinator-->
		<remap from="simple_coordinator_node/mode" to="fsm_node/mode" />
		<remap from="simple_coordinator_node/signals_detection" to="LED_interpreter_node/signals_detection" />
		<!--the following remap is done through led_patter_switch_node -->
        <!--remap from="simple_coordinator_node/change_color_pattern" to="led_emitter_node/change_color_pattern" /-->
		<include file="$(find veh_coordinator)/launch/simple_coordinator_node.launch">
			<arg name="veh" value="$(arg veh)"/>
			<arg name="config" value="$(arg config)"/>
			<arg name="param_file_name" value="$(arg param_file_name)"/>
            <arg name="intersectionType" value="$(arg intersectionType)" />
<<<<<<< HEAD
=======
		</include>
	</group>

	<!-- Start Implicit Coordination -->
	<group if="$(arg implicit_coordination)">
		<!-- Vehicle Coordinator-->
		<remap from="implicit_coordination_node/fsm" to="fsm_node/mode" />
		<remap from="implicit_coordination_node/vehicle_detection_node" to="/multivehicle_tracker_node/tracking" />
		<remap from="implicit_coordination_node/flag_intersection_wait_go_implicit" to="simple_coordinator_node/intersection_go" />
		<!--the following remap is done through led_patter_switch_node -->
				<!--remap from="simple_coordinator_node/change_color_pattern" to="led_emitter_node/change_color_pattern" /-->
		<include file="$(find implicit_coordination)/launch/implicit.launch">
			<arg name="veh" value="$(arg veh)"/>
>>>>>>> af71be83
		</include>
	</group>

	<group unless="$(arg implicit_coordination)">
	  <!-- Vehicle Coordinator-->
	  <remap from="fake_coordinator_node/mode" to="fsm_node/mode" />
	  <include file="$(find veh_coordinator)/launch/fake_coordinator_node.launch">
	    <arg name="veh" value="$(arg veh)"/>
	    <arg name="config" value="$(arg config)"/>
	    <arg name="param_file_name" value="$(arg param_file_name)"/>
	  </include>
	  <!-- Extra Remapping to make the fake coordination car cmds look real -->
	  <remap from="fake_coordinator_node/car_cmd" to="simple_coordinator_node/car_cmd"/>
	</group>

	<!-- End Coordination -->

	<!-- Start Navigation -->
	<group if="$(arg navigation)">

		<group if="$(arg /navigation/intersection_control)">
			<!-- open loop intersection_controller -->
			<remap from="open_loop_intersection_control_node/mode" to="fsm_node/mode"/>
			<remap from="open_loop_intersection_control_node/lane_pose" to="lane_filter_node/lane_pose"/>
			<remap from="open_loop_intersection_control_node/stop_line_reading" to="stop_line_filter_node/stop_line_reading"/>
			<remap from="open_loop_intersection_control_node/in_lane" to="lane_filter_node/in_lane"/>
			<include file="$(find intersection_control)/launch/open_loop_intersection_controller_node.launch">
				<arg name="veh" value="$(arg veh)"/>
				<arg name="config" value="$(arg config)"/>
				<arg name="param_file_name" value="$(arg param_file_name)"/>
			</include>
		</group>

    <group if="$(arg /navigation/random_sr_turns)">
			<!-- random april tags -->
			<remap from="sr_turns_node/mode" to="fsm_node/mode"/>
			<!-- remapping outputs since there are two different possible turn types -->
			<remap from="sr_turns_node/turn_type" to="open_loop_intersection_control_node/turn_type"/>


			<include file="$(find navigation)/launch/sr_turns_node.launch">
				<arg name="veh" value="$(arg veh)"/>
				<arg name="config" value="$(arg config)"/>
				<arg name="param_file_name" value="$(arg param_file_name)"/>
			</include>
		</group>

		<group if="$(arg /navigation/apriltags_random)">
			<!-- random april tags -->
			<remap from="random_april_tag_turns_node/mode" to="fsm_node/mode"/>
			<remap from="random_april_tag_turns_node/tag"  to="apriltags_postprocessing_node/apriltags_out"/>
			<!-- remapping outputs since there are two different possible turn types -->
			<remap from="random_april_tag_turns_node/turn_type" to="open_loop_intersection_control_node/turn_type"/>

			<include file="$(find navigation)/launch/random_april_tag_turns_node.launch">
				<arg name="veh" value="$(arg veh)"/>
				<arg name="config" value="$(arg config)"/>
				<arg name="param_file_name" value="$(arg param_file_name)"/>
			</include>
		</group>

		<group if="$(arg /navigation/graph_planner)">
			<remap from="actions_dispatcher_node/fsm_mode" to="fsm_node/mode" />
			<!-- remapping outputs since there are two different possible turn types -->
			<remap from="actions_dispatcher_node/turn_type" to="open_loop_intersection_control_node/turn_type" />

			<include file="$(find navigation)/launch/graph_search_server_node.launch">
				<arg name="map_name" value="$(arg map_name)"/>
				<arg name="veh" value="$(arg veh)"/>
				<arg name="config" value="$(arg config)"/>
				<arg name="param_file_name" value="$(arg param_file_name)"/>
			</include>

	        	<include file="$(find navigation)/launch/actions_dispatcher_node.launch">
 				<arg name="veh" value="$(arg veh)"/>
				<arg name="config" value="$(arg config)"/>
				<arg name="param_file_name" value="$(arg fsm_file_name)"/>
        		</include>
		</group>

	</group>
	<!-- End Navigation -->

	<!-- Start Parallel Autonomy -->
	<group if="$(arg parallel_autonomy)">
		<remap from="lane_supervisor_node/lane_pose" to="lane_filter_node/lane_pose"/>
		<remap from="lane_supervisor_node/car_cmd_joy" to="joy_mapper_node/car_cmd"/>
		<remap from="lane_supervisor_node/car_cmd_lane" to="lane_controller_node/car_cmd"/>
		<remap from="lane_supervisor_node/stop_line_reading" to="stop_line_filter_node/stop_line_reading"/>
		<remap from="intersection_supervisor_node/mode" to="fsm_node/mode"/>
		<remap from="intersection_supervisor_node/joy" to="joy"/>
		<remap from="intersection_supervisor_node/turn_type" to="open_loop_intersection_control_node/turn_type" />
		<remap from="intersection_supervisor_node/tag"  to="apriltags_postprocessing_node/apriltags_out"/>
		<remap from="intersection_supervisor_node/intersection_done" to="open_loop_intersection_control_node/intersection_done"/>
		<include file="$(find parallel_autonomy)/launch/lane_supervisor_node.launch">
			<arg name="veh" value="$(arg veh)"/>
			<arg name="config" value="$(arg config)"/>
			<arg name="param_file_name" value="$(arg param_file_name)"/>
		</include>
		<include file="$(find parallel_autonomy)/launch/intersection_supervisor_node.launch">
			<arg name="veh" value="$(arg veh)"/>
			<arg name="config" value="$(arg config)"/>
			<arg name="param_file_name" value="$(arg param_file_name)"/>
		</include>
	</group>
	<!-- End Parallel Autonomy -->

	<!-- Start Global Localization -->
	<group if="$(arg global_localizer)">
		<!-- TODO -->

	</group>
	<!-- End Global Localization -->

	<!-- Start SLAM -->
	<group if="$(arg SLAM)">
		<!-- TODO -->
	</group>
	<!-- End SLAM -->


	<!-- Start anti-instagram -->
	<group if="$(arg anti_instagram)">
	  <!-- NOT LOADING PARAMS FROM A YAML FILE -->
      <remap from="anti_instagram_node/uncorrected_image" to="camera_node/image/compressed" />
      <include file="$(find anti_instagram)/launch/anti_instagram_node.launch">
			<arg name="veh" value="$(arg veh)"/>
      </include>
</group>
	<!-- End anti-instagram -->

	<!-- Start localization -->
	<group if="$(arg localization)">
		<!-- duckietown_description -->
		<include file="$(find duckietown_description)/launch/duckietown_description_node.launch">
			<arg name="veh" value="$(arg veh)"/>
			<arg name="gui" value="$(arg /localization/gui)"/>
			<arg name="map_name" value="$(arg /localization/map_name)"/>
		</include>

		<!-- localization -->
		<remap from="localization_node/apriltags" to="apriltags_postprocessing_node/apriltags_out"/>
		<include file="$(find localization)/launch/localization_node.launch">
			<arg name="veh" value="$(arg veh)"/>
			<arg name="local" value="$(arg /localization/local)"/>
			<arg name="config" value="$(arg config)"/>
			<arg name="param_file_name" value="$(arg param_file_name)"/>
		</include>
	</group>
	<!-- End localization -->

</launch><|MERGE_RESOLUTION|>--- conflicted
+++ resolved
@@ -532,8 +532,7 @@
 			<arg name="config" value="$(arg config)"/>
 			<arg name="param_file_name" value="$(arg param_file_name)"/>
             <arg name="intersectionType" value="$(arg intersectionType)" />
-<<<<<<< HEAD
-=======
+
 		</include>
 	</group>
 
@@ -547,7 +546,7 @@
 				<!--remap from="simple_coordinator_node/change_color_pattern" to="led_emitter_node/change_color_pattern" /-->
 		<include file="$(find implicit_coordination)/launch/implicit.launch">
 			<arg name="veh" value="$(arg veh)"/>
->>>>>>> af71be83
+
 		</include>
 	</group>
 
