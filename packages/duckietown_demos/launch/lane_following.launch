<?xml version="1.0" encoding="utf-8"?>
<launch>
	<arg name="veh" default="$(env VEHICLE_NAME)"/>
    <arg name="demo_name" value="lane_following"/>
	<!-- start basic args -->
	<include file="$(find duckietown_demos)/launch/master.launch">
	    <!-- Basic arguments -->
		<arg name="veh" value="$(arg veh)"/>
        <arg name="demo_name" value="$(arg demo_name)"/>
		<arg name="param_file_name" value="default" />
		<arg name="visualization" value="true" />

	    <!-- Finite state machine -->
	    <arg name="fsm" value="true"/>
	    <arg name="/fsm/logic_gate" value="false"/>

		<!-- Camera and anti intagram -->
		<arg name="/camera/raw" value="false" />
		<arg name="anti_instagram" value="true" />

	    <!-- Lane Following stack -->
	    <arg name="lane_following" value="true"/>
	    <arg name="/lane_following/line_detection" value="true"/>
	    <arg name="line_detector_param_file_name" value="default" />
	    <arg name="/lane_following/ground_projection" value="true"/>
	    <arg name="/lane_following/lane_filter" value="true"/>
	    <arg name="/lane_following/lane_controller" value="true"/>

	    <!-- Vehicle avoidance stack -->
	    <arg name="vehicle_avoidance" value="true"/>
	    <arg name="/vehicle_avoidance/detection" value="true" />
	    <arg name="/vehicle_avoidance/filter" value="true" />
	    <arg name="/vehicle_avoidance/control" value="true"/>

<<<<<<< HEAD
	</include>
=======
    <!-- Vehicle avoidance stack -->
    <arg name="vehicle_avoidance" value="true"/>
    <arg name="/vehicle_avoidance/detection" value="true" />
    <arg name="/vehicle_avoidance/filter" value="true" />

    <!-- JUST FOR TESTING THE NODE, REMOVE LATER -->
    <arg name="/lane_following/stop_line_filter" value="true"/>
  </include>
>>>>>>> 806ce9dd

</launch><|MERGE_RESOLUTION|>--- conflicted
+++ resolved
@@ -30,19 +30,9 @@
 	    <arg name="vehicle_avoidance" value="true"/>
 	    <arg name="/vehicle_avoidance/detection" value="true" />
 	    <arg name="/vehicle_avoidance/filter" value="true" />
-	    <arg name="/vehicle_avoidance/control" value="true"/>
 
-<<<<<<< HEAD
-	</include>
-=======
-    <!-- Vehicle avoidance stack -->
-    <arg name="vehicle_avoidance" value="true"/>
-    <arg name="/vehicle_avoidance/detection" value="true" />
-    <arg name="/vehicle_avoidance/filter" value="true" />
-
-    <!-- JUST FOR TESTING THE NODE, REMOVE LATER -->
-    <arg name="/lane_following/stop_line_filter" value="true"/>
-  </include>
->>>>>>> 806ce9dd
+	    <!-- JUST FOR TESTING THE NODE, REMOVE LATER -->
+	    <arg name="/lane_following/stop_line_filter" value="true"/>
+  	</include>
 
 </launch>