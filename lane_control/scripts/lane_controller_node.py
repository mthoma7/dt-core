--- conflicted
+++ resolved
@@ -79,13 +79,9 @@
         return value
 
     def setGains(self):
-<<<<<<< HEAD
         self.v_bar_gain_ref = 0.5
         v_bar_fallback = 0.25  # nominal speed, 0.25m/s
-=======
         self.v_max = 1
-        v_bar_fallback = 0.5 # nominal speed, 0.5m/s
->>>>>>> 07cef57b
         k_theta_fallback = -2.0
         k_d_fallback = - (k_theta_fallback ** 2) / (4.0 * self.v_bar_gain_ref)
         theta_thres_fallback = math.pi / 6.0
